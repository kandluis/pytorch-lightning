# Copyright The PyTorch Lightning team.
#
# Licensed under the Apache License, Version 2.0 (the "License");
# you may not use this file except in compliance with the License.
# You may obtain a copy of the License at
#
#     http://www.apache.org/licenses/LICENSE-2.0
#
# Unless required by applicable law or agreed to in writing, software
# distributed under the License is distributed on an "AS IS" BASIS,
# WITHOUT WARRANTIES OR CONDITIONS OF ANY KIND, either express or implied.
# See the License for the specific language governing permissions and
# limitations under the License.
"""Test deprecated functionality which will be removed in v1.5.0"""
from unittest import mock

import pytest
from torch import optim

from pytorch_lightning import Callback, Trainer
from pytorch_lightning.callbacks import ModelCheckpoint
from pytorch_lightning.loggers import WandbLogger
from tests.helpers import BoringModel
from tests.helpers.utils import no_warning_call


def test_v1_5_0_model_checkpoint_save_checkpoint():
    model_ckpt = ModelCheckpoint()
    model_ckpt.save_function = lambda *_, **__: None
    with pytest.deprecated_call(match="ModelCheckpoint.save_checkpoint` signature has changed"):
        model_ckpt.save_checkpoint(Trainer(), object())


@mock.patch('pytorch_lightning.loggers.wandb.wandb')
def test_v1_5_0_wandb_unused_sync_step(tmpdir):
    with pytest.deprecated_call(match=r"v1.2.1 and will be removed in v1.5"):
        WandbLogger(sync_step=True)


def test_v1_5_0_old_callback_on_save_checkpoint(tmpdir):

    class OldSignature(Callback):

        def on_save_checkpoint(self, trainer, pl_module):  # noqa
            ...

    model = BoringModel()
    trainer_kwargs = {
        "default_root_dir": tmpdir,
        "checkpoint_callback": False,
        "max_epochs": 1,
    }
    filepath = tmpdir / "test.ckpt"

    trainer = Trainer(**trainer_kwargs, callbacks=[OldSignature()])
    trainer.fit(model)

    with pytest.deprecated_call(match="old signature will be removed in v1.5"):
        trainer.save_checkpoint(filepath)

    class NewSignature(Callback):

        def on_save_checkpoint(self, trainer, pl_module, checkpoint):
            ...

    class ValidSignature1(Callback):

        def on_save_checkpoint(self, trainer, *args):
            ...

    class ValidSignature2(Callback):

        def on_save_checkpoint(self, *args):
            ...

    trainer.callbacks = [NewSignature(), ValidSignature1(), ValidSignature2()]
    with no_warning_call(DeprecationWarning):
        trainer.save_checkpoint(filepath)


def test_v1_5_0_running_sanity_check():
    trainer = Trainer()
    with pytest.deprecated_call(match='has been renamed to `Trainer.sanity_checking`'):
        assert not trainer.running_sanity_check


<<<<<<< HEAD
def test_old_transfer_batch_to_device_hook(tmpdir):

    class OldModel(BoringModel):

        def transfer_batch_to_device(self, batch, device):
            return super().transfer_batch_to_device(batch, device, None)

    trainer = Trainer(default_root_dir=tmpdir, limit_train_batches=1, limit_val_batches=0, max_epochs=1)
    with pytest.deprecated_call(match='old signature will be removed in v1.5'):
        trainer.fit(OldModel())
=======
def test_old_training_step_signature_with_opt_idx_manual_opt(tmpdir):

    class OldSignatureModel(BoringModel):

        def __init__(self):
            super().__init__()
            self.automatic_optimization = False

        def training_step(self, batch, batch_idx, optimizer_idx):
            assert optimizer_idx is not None
            return super().training_step(batch, batch_idx)

        def configure_optimizers(self):
            return [optim.SGD(self.parameters(), lr=1e-2), optim.SGD(self.parameters(), lr=1e-2)]

    model = OldSignatureModel()
    trainer = Trainer(default_root_dir=tmpdir, fast_dev_run=2)

    with pytest.deprecated_call(match="`training_step` .* `optimizer_idx` .* manual .* will be removed in v1.5"):
        trainer.fit(model)
>>>>>>> 8dabc30b
<|MERGE_RESOLUTION|>--- conflicted
+++ resolved
@@ -84,7 +84,6 @@
         assert not trainer.running_sanity_check
 
 
-<<<<<<< HEAD
 def test_old_transfer_batch_to_device_hook(tmpdir):
 
     class OldModel(BoringModel):
@@ -95,7 +94,8 @@
     trainer = Trainer(default_root_dir=tmpdir, limit_train_batches=1, limit_val_batches=0, max_epochs=1)
     with pytest.deprecated_call(match='old signature will be removed in v1.5'):
         trainer.fit(OldModel())
-=======
+
+
 def test_old_training_step_signature_with_opt_idx_manual_opt(tmpdir):
 
     class OldSignatureModel(BoringModel):
@@ -115,5 +115,4 @@
     trainer = Trainer(default_root_dir=tmpdir, fast_dev_run=2)
 
     with pytest.deprecated_call(match="`training_step` .* `optimizer_idx` .* manual .* will be removed in v1.5"):
-        trainer.fit(model)
->>>>>>> 8dabc30b
+        trainer.fit(model)