# Copyright The PyTorch Lightning team.
#
# Licensed under the Apache License, Version 2.0 (the "License");
# you may not use this file except in compliance with the License.
# You may obtain a copy of the License at
#
#     http://www.apache.org/licenses/LICENSE-2.0
#
# Unless required by applicable law or agreed to in writing, software
# distributed under the License is distributed on an "AS IS" BASIS,
# WITHOUT WARRANTIES OR CONDITIONS OF ANY KIND, either express or implied.
# See the License for the specific language governing permissions and
# limitations under the License.
from unittest.mock import Mock, patch

import pytest
from torch import nn
from torch.optim import Adam, SGD

from pytorch_lightning import Trainer
from pytorch_lightning.loggers import TensorBoardLogger
from pytorch_lightning.utilities.exceptions import MisconfigurationException
from tests.base import BoringModel


def test_property_current_epoch():
    """ Test that the current_epoch in LightningModule is accessible via the Trainer. """
    model = BoringModel()
    assert model.current_epoch == 0

    trainer = Mock(current_epoch=123)
    model.trainer = trainer
    assert model.current_epoch == 123


def test_property_global_step():
    """ Test that the global_step in LightningModule is accessible via the Trainer. """
    model = BoringModel()
    assert model.global_step == 0

    trainer = Mock(global_step=123)
    model.trainer = trainer
    assert model.global_step == 123


def test_property_global_rank():
    """ Test that the global rank in LightningModule is accessible via the Trainer. """
    model = BoringModel()
    assert model.global_rank == 0

    trainer = Mock(global_rank=123)
    model.trainer = trainer
    assert model.global_rank == 123


def test_property_local_rank():
    """ Test that the local rank in LightningModule is accessible via the Trainer. """
    model = BoringModel()
    assert model.local_rank == 0

    trainer = Mock(local_rank=123)
    model.trainer = trainer
    assert model.local_rank == 123


def test_property_logger(tmpdir):
    """ Test that the logger in LightningModule is accessible via the Trainer. """
    model = BoringModel()
    assert model.logger is None

    logger = TensorBoardLogger(tmpdir)
    trainer = Mock(logger=logger)
    model.trainer = trainer
    assert model.logger == logger


def test_automatic_optimization(tmpdir):

    class TestModel(BoringModel):

        def optimizer_step(self, *_, **__):
            pass

    model = TestModel()
    trainer = Trainer(
        default_root_dir=tmpdir,
        limit_train_batches=2,
        limit_val_batches=2,
        accumulate_grad_batches=2,
    )

    with pytest.raises(
        MisconfigurationException, match='overriding .* optimizer_step .* `accumulate_grad_batches` .* should be 1'
    ):
        trainer.fit(model)


def test_automatic_optimization_num_calls(tmpdir):

    with patch("torch.optim.SGD.step") as sgd_step, \
         patch("torch.optim.SGD.zero_grad") as sgd_zero_grad, \
         patch("torch.optim.Adam.step") as adam_step, \
         patch("torch.optim.Adam.zero_grad") as adam_zero_grad:

        class TestModel(BoringModel):

            def training_step(self, batch, batch_idx, optimizer_idx):
                output = self.layer(batch)
                loss = self.loss(batch, output)
                return {"loss": loss}

            def configure_optimizers(self):
                optimizer = SGD(self.layer.parameters(), lr=0.1)
                optimizer_2 = Adam(self.layer.parameters(), lr=0.1)
                return [optimizer, optimizer_2]

            def optimizer_step(
                self,
                epoch,
                batch_idx,
                optimizer,
                optimizer_idx,
                optimizer_closure,
                on_tpu,
                using_native_amp,
                using_lbfgs,
            ):

                assert optimizer_closure.__name__ == "train_step_and_backward_closure"

                # update generator opt every 2 steps
                if optimizer_idx == 0:
                    if batch_idx % 2 == 0:
                        assert isinstance(optimizer, SGD)
                        optimizer.step(closure=optimizer_closure)

                # update discriminator opt every 4 steps
                if optimizer_idx == 1:
                    if batch_idx % 4 == 0:
                        assert isinstance(optimizer, Adam)
                        optimizer.step(closure=optimizer_closure)

        model = TestModel()
        model.training_epoch_end = None

        trainer = Trainer(
            max_epochs=1,
            default_root_dir=tmpdir,
            limit_train_batches=8,
            limit_val_batches=1,
            accumulate_grad_batches=1,
        )

        trainer.fit(model)

    assert sgd_step.call_count == 4
    assert sgd_zero_grad.call_count == 4
    assert adam_step.call_count == 2
    assert adam_zero_grad.call_count == 2


def test_params_groups_and_state_are_accessible(tmpdir):

    class TestModel(BoringModel):

        def training_step(self, batch, batch_idx, optimizer_idx):
            output = self.layer(batch)
            loss = self.loss(batch, output)
            return {"loss": loss}

        def configure_optimizers(self):
            optimizer = SGD(self.layer.parameters(), lr=0.1)
            optimizer_2 = Adam(self.layer.parameters(), lr=0.1)
            return [optimizer, optimizer_2]

<<<<<<< HEAD
        def optimizer_step(self, epoch, batch_idx, optimizer, optimizer_idx, optimizer_closure,
                           on_tpu=False, using_native_amp=False, using_lbfgs=False):
=======
        def optimizer_step(
            self,
            current_epoch,
            batch_nb,
            optimizer,
            optimizer_idx,
            closure,
            on_tpu=False,
            using_native_amp=False,
            using_lbfgs=False
        ):
>>>>>>> 4faaef77
            # warm up lr
            if self.trainer.global_step < 500:
                lr_scale = min(1., float(self.trainer.global_step + 1) / 500.)
                for pg in optimizer.param_groups:
                    pg['lr'] = lr_scale * 0.01

            optimizer.step(closure=optimizer_closure)

    model = TestModel()
    model.training_epoch_end = None

    trainer = Trainer(
        max_epochs=1,
        default_root_dir=tmpdir,
        limit_train_batches=8,
        limit_val_batches=1,
        accumulate_grad_batches=1,
    )

    trainer.fit(model)


def test_toggle_untoggle_2_optimizers_no_shared_parameters(tmpdir):

    class TestModel(BoringModel):

        def training_step(self, batch, batch_idx, optimizer_idx=None):
            return super().training_step(batch, batch_idx)

        def __init__(self):
            super().__init__()
            self.layer_1 = nn.Sequential(
                nn.Linear(32, 32),
                nn.ReLU(),
                nn.Linear(32, 32),
                nn.ReLU(),
                nn.Linear(32, 32),
            )

            self.layer_2 = nn.Sequential(
                nn.ReLU(),
                nn.Linear(32, 32),
                nn.ReLU(),
                nn.Linear(32, 32),
                nn.ReLU(),
                nn.Linear(32, 2),
            )

            # set some weights to False to check untoggle works as expected.
            self.layer_1[2].weight.requires_grad = False
            self.layer_1[4].weight.requires_grad = False

            self.layer_2[1].weight.requires_grad = False
            self.layer_2[3].weight.requires_grad = False

        def configure_optimizers(self):
            optimizer = SGD(self.layer_1.parameters(), lr=0.1)
            optimizer_2 = Adam(self.layer_2.parameters(), lr=0.1)
            return [optimizer, optimizer_2]

        def optimizer_step(
            self,
            current_epoch,
            batch_nb,
            optimizer,
            optimizer_idx,
            closure,
            on_tpu=False,
            using_native_amp=False,
            using_lbfgs=False
        ):
            if optimizer_idx == 0:
                assert self.layer_1[0].weight.requires_grad is True
                assert self.layer_1[2].weight.requires_grad is False
                assert self.layer_1[4].weight.requires_grad is False

                assert self.layer_2[1].weight.requires_grad is False
                assert self.layer_2[3].weight.requires_grad is False
                assert self.layer_2[5].weight.requires_grad is False

            if optimizer_idx == 1:
                assert self.layer_1[0].weight.requires_grad is False
                assert self.layer_1[2].weight.requires_grad is False
                assert self.layer_1[4].weight.requires_grad is False

                assert self.layer_2[1].weight.requires_grad is False
                assert self.layer_2[3].weight.requires_grad is False
                assert self.layer_2[5].weight.requires_grad is True

            optimizer.step(closure=closure)

    model = TestModel()
    model.training_epoch_end = None

    trainer = Trainer(
        max_epochs=1,
        default_root_dir=tmpdir,
        limit_train_batches=8,
        accumulate_grad_batches=1,
        limit_val_batches=0,
    )

    results = trainer.fit(model)
    assert results


def test_toggle_untoggle_3_optimizers_shared_parameters(tmpdir):

    class TestModel(BoringModel):

        def __init__(self):
            super().__init__()
            self.layer_1 = nn.Sequential(
                nn.Linear(32, 32),
                nn.ReLU(),
                nn.Linear(32, 32),
                nn.ReLU(),
                nn.Linear(32, 32),
            )

            self.layer_2 = nn.Sequential(
                nn.ReLU(),
                nn.Linear(32, 32),
                nn.ReLU(),
                nn.Linear(32, 32),
                nn.ReLU(),
                nn.Linear(32, 2),
            )

            self.layer_3 = nn.Sequential(
                nn.ReLU(),
                nn.Linear(32, 32),
                nn.ReLU(),
                nn.Linear(32, 32),
                nn.ReLU(),
                nn.Linear(32, 2),
            )

            # set some weights to False to check untoggle works as expected.
            self.layer_1[2].weight.requires_grad = False
            self.layer_1[4].weight.requires_grad = False

            self.layer_2[1].weight.requires_grad = False
            self.layer_2[3].weight.requires_grad = False

            self.layer_3[1].weight.requires_grad = False
            self.layer_3[5].weight.requires_grad = False

        def optimizer_step(
            self,
            current_epoch,
            batch_nb,
            optimizer,
            optimizer_idx,
            closure,
            on_tpu=False,
            using_native_amp=False,
            using_lbfgs=False
        ):
            if optimizer_idx == 0:
                assert self.layer_1[0].weight.requires_grad is True
                assert self.layer_1[2].weight.requires_grad is False
                assert self.layer_1[4].weight.requires_grad is False

                assert self.layer_2[1].weight.requires_grad is False
                assert self.layer_2[3].weight.requires_grad is False
                assert self.layer_2[5].weight.requires_grad is True

                assert self.layer_3[1].weight.requires_grad is False
                assert self.layer_3[3].weight.requires_grad is False
                assert self.layer_3[5].weight.requires_grad is False

            if optimizer_idx == 1:
                assert self.layer_1[0].weight.requires_grad is False
                assert self.layer_1[2].weight.requires_grad is False
                assert self.layer_1[4].weight.requires_grad is False

                assert self.layer_2[1].weight.requires_grad is False
                assert self.layer_2[3].weight.requires_grad is False
                assert self.layer_2[5].weight.requires_grad is True

                assert self.layer_3[1].weight.requires_grad is False
                assert self.layer_3[3].weight.requires_grad is True
                assert self.layer_3[5].weight.requires_grad is False

            if optimizer_idx == 2:
                assert self.layer_1[0].weight.requires_grad is True
                assert self.layer_1[2].weight.requires_grad is False
                assert self.layer_1[4].weight.requires_grad is False

                assert self.layer_2[1].weight.requires_grad is False
                assert self.layer_2[3].weight.requires_grad is False
                assert self.layer_2[5].weight.requires_grad is False

                assert self.layer_3[1].weight.requires_grad is False
                assert self.layer_3[3].weight.requires_grad is True
                assert self.layer_3[5].weight.requires_grad is False

            optimizer.step(closure=closure)

        def training_step(self, batch, batch_idx, optimizer_idx=None):
            return super().training_step(batch, batch_idx)

        @staticmethod
        def combine_generators(gen_1, gen_2):
            for p in gen_1:
                yield p
            for p in gen_2:
                yield p

        def configure_optimizers(self):
            optimizer_1 = SGD(self.combine_generators(
                self.layer_1.parameters(),
                self.layer_2.parameters(),
            ), lr=0.1)
            optimizer_2 = Adam(self.combine_generators(
                self.layer_2.parameters(),
                self.layer_3.parameters(),
            ), lr=0.1)
            optimizer_3 = SGD(self.combine_generators(
                self.layer_3.parameters(),
                self.layer_1.parameters(),
            ), lr=0.1)
            return [optimizer_1, optimizer_2, optimizer_3]

    model = TestModel()
    model.training_epoch_end = None

    trainer = Trainer(
        max_epochs=1,
        default_root_dir=tmpdir,
        limit_train_batches=8,
        accumulate_grad_batches=1,
    )

    trainer.fit(model)<|MERGE_RESOLUTION|>--- conflicted
+++ resolved
@@ -173,22 +173,8 @@
             optimizer_2 = Adam(self.layer.parameters(), lr=0.1)
             return [optimizer, optimizer_2]
 
-<<<<<<< HEAD
         def optimizer_step(self, epoch, batch_idx, optimizer, optimizer_idx, optimizer_closure,
                            on_tpu=False, using_native_amp=False, using_lbfgs=False):
-=======
-        def optimizer_step(
-            self,
-            current_epoch,
-            batch_nb,
-            optimizer,
-            optimizer_idx,
-            closure,
-            on_tpu=False,
-            using_native_amp=False,
-            using_lbfgs=False
-        ):
->>>>>>> 4faaef77
             # warm up lr
             if self.trainer.global_step < 500:
                 lr_scale = min(1., float(self.trainer.global_step + 1) / 500.)
