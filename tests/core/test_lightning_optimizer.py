--- conflicted
+++ resolved
@@ -308,33 +308,6 @@
     assert zero_grad.call_count == max_iter
 
 
-<<<<<<< HEAD
-required = _RequiredParameter()
-
-
-class OptimizerWithHooks(Optimizer):
-
-    def __init__(self, model, lr=required, u0=required):
-        if lr is not required and lr < 0.0:
-            raise ValueError("Invalid learning rate: {}".format(lr))
-
-        defaults = dict(lr=lr)
-        self.steps = 0
-
-        self.params = []
-
-        self._fwd_handles = []
-        self._bwd_handles = []
-
-        self.model = model
-
-        for _, mod in model.named_modules():  # iterates over modules of model
-            mod_class = mod.__class__.__name__
-            if mod_class not in ['Linear']:  # silently skips other layers
-                continue
-
-            # save the inputs and gradients for the kfac matrix computation
-=======
 class OptimizerWithHooks(Optimizer):
 
     def __init__(self, model):
@@ -346,7 +319,6 @@
             if mod_class != 'Linear':
                 continue
 
->>>>>>> 49c579f1
             handle = mod.register_forward_pre_hook(self._save_input)  # save the inputs
             self._fwd_handles.append(handle)  # collect forward-save-input hooks in list
             handle = mod.register_backward_hook(self._save_grad_output)  # save the gradients
@@ -361,35 +333,21 @@
             d = {'params': params, 'mod': mod, 'layer_type': mod_class}
             self.params.append(d)
 
-<<<<<<< HEAD
-        super(OptimizerWithHooks, self).__init__(self.params, defaults)
-=======
         super(OptimizerWithHooks, self).__init__(self.params, {"lr": 0.01})
->>>>>>> 49c579f1
 
     def _save_input(self, mod, i):
         """Saves input of layer"""
         if mod.training:
             self.state[mod]['x'] = i[0]
 
-<<<<<<< HEAD
-    def _save_grad_output(self, mod, grad_input, grad_output):
-=======
     def _save_grad_output(self, mod, _, grad_output):
->>>>>>> 49c579f1
         """
         Saves grad on output of layer to
         grad is scaled with batch_size since gradient is spread over samples in mini batch
         """
-<<<<<<< HEAD
-        bs = grad_output[0].shape[0]  # batch_size
-        if mod.training:
-            self.state[mod]['grad'] = grad_output[0] * bs
-=======
         batch_size = grad_output[0].shape[0]
         if mod.training:
             self.state[mod]['grad'] = grad_output[0] * batch_size
->>>>>>> 49c579f1
 
     def step(self, closure=None):
         closure()
@@ -399,22 +357,11 @@
         return True
 
 
-<<<<<<< HEAD
-def test_lightning_optimizer_dont_delete_wrapped_optimizer(tmpdir):
-
-    class TestModel(BoringModel):
-
-        def __init__(self):
-            super().__init__()
-            self.count_on_train_batch_start = 0
-            self.count_on_train_batch_end = 0
-=======
 def test_lightning_optimizer_keeps_hooks(tmpdir):
 
     class TestModel(BoringModel):
         count_on_train_batch_start = 0
         count_on_train_batch_end = 0
->>>>>>> 49c579f1
 
         def configure_optimizers(self):
             return OptimizerWithHooks(self)
@@ -426,23 +373,11 @@
 
         def on_train_batch_end(self, outputs: Any, batch: Any, batch_idx: int, dataloader_idx: int) -> None:
             self.count_on_train_batch_end += 1
-<<<<<<< HEAD
-            # delete the lightning_optimizers
-            self.trainer._lightning_optimizers = None
-            gc.collect()
-
-    model = TestModel()
-    # Initialize a trainer
-    trainer = Trainer(limit_train_batches=4, limit_val_batches=1, max_epochs=1)
-
-    # Train the model ⚡
-=======
             del self.trainer._lightning_optimizers
             gc.collect()  # not necessary, just in case
 
     trainer = Trainer(default_root_dir=tmpdir, limit_train_batches=4, limit_val_batches=1, max_epochs=1)
     model = TestModel()
->>>>>>> 49c579f1
     trainer.fit(model)
     assert model.count_on_train_batch_start == 4
     assert model.count_on_train_batch_end == 4