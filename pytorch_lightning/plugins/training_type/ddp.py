--- conflicted
+++ resolved
@@ -24,11 +24,7 @@
 
 from pytorch_lightning import _logger as log
 from pytorch_lightning.distributed import LightningDistributed
-<<<<<<< HEAD
-from pytorch_lightning.overrides.data_parallel import LightningDistributedDataParallel, unwrap_lightning_module
-=======
 from pytorch_lightning.overrides import LightningDistributedModule
->>>>>>> a622e0b6
 from pytorch_lightning.plugins.environments.cluster_environment import ClusterEnvironment
 from pytorch_lightning.plugins.training_type.parallel import ParallelPlugin
 from pytorch_lightning.utilities import _HYDRA_AVAILABLE
@@ -81,13 +77,6 @@
         return self.parallel_devices[self.local_rank]
 
     @property
-<<<<<<< HEAD
-    def lightning_module(self):
-        return unwrap_lightning_module(self._model)
-
-    @property
-=======
->>>>>>> a622e0b6
     def distributed_sampler_kwargs(self):
         distributed_sampler_kwargs = dict(num_replicas=(self.num_nodes * self.num_processes), rank=self.global_rank)
         return distributed_sampler_kwargs
