--- conflicted
+++ resolved
@@ -28,25 +28,4 @@
         if isinstance(model, ShardedDataParallel):
             model = model.module
 
-<<<<<<< HEAD
-            running_stage = self.module.running_stage
-
-            if running_stage == RunningStage.TRAINING:
-                outputs = self.module.training_step(*inputs, **kwargs)
-
-            elif running_stage == RunningStage.TESTING:
-                outputs = self.module.test_step(*inputs, **kwargs)
-
-            elif running_stage == RunningStage.EVALUATING:
-                outputs = self.module.validation_step(*inputs, **kwargs)
-
-            elif running_stage == RunningStage.PREDICTING:
-                outputs = self.module.predict(*inputs, **kwargs)
-
-            else:
-                outputs = self.module(*inputs, **kwargs)
-
-            return outputs
-=======
-        return unwrap_lightning_module(model)
->>>>>>> 5579ea74
+        return unwrap_lightning_module(model)